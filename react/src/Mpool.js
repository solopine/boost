--- conflicted
+++ resolved
@@ -72,11 +72,7 @@
         <tr key={i+"params"}>
             <td>Params</td>
             <td>
-<<<<<<< HEAD
-                <div className="params">{msg.Params}</div>
-=======
                 <div onClick={handleParamsClick} className="params">{msg.Params}</div>
->>>>>>> 188d5f0a
             </td>
         </tr>
         <tr key={i+"gas-fee-cap"}>
