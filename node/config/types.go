package config

import (
	"github.com/filecoin-project/lotus/chain/types"
	lotus_config "github.com/filecoin-project/lotus/node/config"
	"github.com/ipfs/go-cid"
)

// // NOTE: ONLY PUT STRUCT DEFINITIONS IN THIS FILE
// //
// // After making edits here, run 'make cfgdoc-gen' (or 'make gen')

// Common is common config between full node and miner
type Common struct {
	API    lotus_config.API
	Backup lotus_config.Backup
	Libp2p lotus_config.Libp2p
	Pubsub lotus_config.Pubsub
}

type Backup struct {
	// When set to true disables metadata log (.lotus/kvlog). This can save disk
	// space by reducing metadata redundancy.
	//
	// Note that in case of metadata corruption it might be much harder to recover
	// your node if metadata log is disabled
	DisableMetadataLog bool
}

// Boost is a boost service config
type Boost struct {
	// The version of the config file (used for migrations)
	ConfigVersion int

	Common

	Storage StorageConfig
	// The connect string for the sealing RPC API (lotus miner)
	SealerApiInfo string
	// The connect string for the sector index RPC API (lotus miner)
	SectorIndexApiInfo  string
	Dealmaking          DealmakingConfig
	Wallets             WalletsConfig
	Graphql             GraphqlConfig
	Tracing             TracingConfig
	LocalIndexDirectory LocalIndexDirectoryConfig
	ContractDeals       ContractDealsConfig

	// Lotus configs
	LotusDealmaking lotus_config.DealmakingConfig
	LotusFees       FeeConfig
	DAGStore        lotus_config.DAGStoreConfig
	IndexProvider   lotus_config.IndexProviderConfig
}

func (b *Boost) GetDealmakingConfig() lotus_config.DealmakingConfig {
	return b.LotusDealmaking
}

func (b *Boost) SetDealmakingConfig(other lotus_config.DealmakingConfig) {
	b.LotusDealmaking = other
}

type WalletsConfig struct {
	// The "owner" address of the miner
	Miner string
	// The wallet used to send PublishStorageDeals messages.
	// Must be a control or worker address of the miner.
	PublishStorageDeals string
	// The wallet used as the source for storage deal collateral
	DealCollateral string
	// Deprecated: Renamed to DealCollateral
	PledgeCollateral string
}

type GraphqlConfig struct {
	// The port that the graphql server listens on
	Port uint64
}

type TracingConfig struct {
	Enabled     bool
	ServiceName string
	Endpoint    string
}

type LotusDealmakingConfig struct {
	// A list of Data CIDs to reject when making deals
	PieceCidBlocklist []cid.Cid
	// Maximum expected amount of time getting the deal into a sealed sector will take
	// This includes the time the deal will need to get transferred and published
	// before being assigned to a sector
	ExpectedSealDuration Duration
	// Maximum amount of time proposed deal StartEpoch can be in future
	MaxDealStartDelay Duration
	// When a deal is ready to publish, the amount of time to wait for more
	// deals to be ready to publish before publishing them all as a batch
	PublishMsgPeriod Duration
	// The maximum number of deals to include in a single PublishStorageDeals
	// message
	MaxDealsPerPublishMsg uint64
	// The maximum collateral that the provider will put up against a deal,
	// as a multiplier of the minimum collateral bound
	MaxProviderCollateralMultiplier uint64
	// The maximum allowed disk usage size in bytes of staging deals not yet
	// passed to the sealing node by the markets service. 0 is unlimited.
	MaxStagingDealsBytes int64
	// The maximum number of parallel online data transfers for storage deals
	SimultaneousTransfersForStorage uint64
	// The maximum number of simultaneous data transfers from any single client
	// for storage deals.
	// Unset by default (0), and values higher than SimultaneousTransfersForStorage
	// will have no effect; i.e. the total number of simultaneous data transfers
	// across all storage clients is bound by SimultaneousTransfersForStorage
	// regardless of this number.
	SimultaneousTransfersForStoragePerClient uint64
	// The maximum number of parallel online data transfers for retrieval deals
	SimultaneousTransfersForRetrieval uint64
	// Minimum start epoch buffer to give time for sealing of sector with deal.
	StartEpochSealingBuffer uint64

	// A command used for fine-grained evaluation of storage deals
	// see https://boost.filecoin.io/configuration/deal-filters for more details
	Filter string
	// A command used for fine-grained evaluation of retrieval deals
	// see https://boost.filecoin.io/configuration/deal-filters for more details
	RetrievalFilter string

	RetrievalPricing *lotus_config.RetrievalPricing
}

type DealmakingConfig struct {
	// When enabled, the miner can accept online deals
	ConsiderOnlineStorageDeals bool
	// When enabled, the miner can accept offline deals
	ConsiderOfflineStorageDeals bool
	// When enabled, the miner can accept retrieval deals
	ConsiderOnlineRetrievalDeals bool
	// When enabled, the miner can accept offline retrieval deals
	ConsiderOfflineRetrievalDeals bool
	// When enabled, the miner can accept verified deals
	ConsiderVerifiedStorageDeals bool
	// When enabled, the miner can accept unverified deals
	ConsiderUnverifiedStorageDeals bool
	// A list of Data CIDs to reject when making deals
	PieceCidBlocklist []cid.Cid
	// Maximum expected amount of time getting the deal into a sealed sector will take
	// This includes the time the deal will need to get transferred and published
	// before being assigned to a sector
	ExpectedSealDuration Duration
	// Maximum amount of time proposed deal StartEpoch can be in future
	MaxDealStartDelay Duration
	// The maximum collateral that the provider will put up against a deal,
	// as a multiplier of the minimum collateral bound
	MaxProviderCollateralMultiplier uint64
	// The maximum allowed disk usage size in bytes of downloaded deal data
	// that has not yet been passed to the sealing node by boost.
	// When the client makes a new deal proposal to download data from a host,
	// boost checks this config value against the sum of:
	// - the amount of data downloaded in the staging area
	// - the amount of data that is queued for download
	// - the amount of data in the proposed deal
	// If the total amount would exceed the limit, boost rejects the deal.
	// Set this value to 0 to indicate there is no limit.
	MaxStagingDealsBytes int64
	// The percentage of MaxStagingDealsBytes that is allocated to each host.
	// When the client makes a new deal proposal to download data from a host,
	// boost checks this config value against the sum of:
	// - the amount of data downloaded from the host in the staging area
	// - the amount of data that is queued for download from the host
	// - the amount of data in the proposed deal
	// If the total amount would exceed the limit, boost rejects the deal.
	// Set this value to 0 to indicate there is no limit per host.
	MaxStagingDealsPercentPerHost uint64
	// Minimum start epoch buffer to give time for sealing of sector with deal.
	StartEpochSealingBuffer uint64
	// The amount of time to keep deal proposal logs for before cleaning them up.
	DealProposalLogDuration Duration
	// The amount of time to keep retrieval deal logs for before cleaning them up.
	// Note RetrievalLogDuration should exceed the StalledRetrievalTimeout as the
	// logs db is leveraged for pruning stalled retrievals.
	RetrievalLogDuration Duration
	// The amount of time stalled retrieval deals will remain open before being canceled.
	StalledRetrievalTimeout Duration

	// A command used for fine-grained evaluation of storage deals
	// see https://boost.filecoin.io/configuration/deal-filters for more details
	Filter string
	// A command used for fine-grained evaluation of retrieval deals
	// see https://boost.filecoin.io/configuration/deal-filters for more details
	RetrievalFilter string

	RetrievalPricing *lotus_config.RetrievalPricing

	// The maximum number of shards cached by the Dagstore for retrieval
	// Lower this limit if boostd memory is too high during retrievals
	BlockstoreCacheMaxShards int
	// How long a blockstore shard should be cached before expiring without use
	BlockstoreCacheExpiry Duration

	// How long to cache calls to check whether a sector is unsealed
	IsUnsealedCacheExpiry Duration

	// The maximum amount of time a transfer can take before it fails
	MaxTransferDuration Duration

	// Whether to do commp on the Boost node (local) or on the Sealer (remote)
	// Please note that this only works for v1.2.0 deals and not legacy deals
	RemoteCommp bool
	// The maximum number of commp processes to run in parallel on the local
	// boost process
	MaxConcurrentLocalCommp uint64

	// The public multi-address for retrieving deals with booster-http.
	// Note: Must be in multiaddr format, eg /dns/foo.com/tcp/443/https
	HTTPRetrievalMultiaddr string

	// The maximum number of concurrent storage deal HTTP downloads.
	// Note that this is a soft maximum; if some downloads stall,
	// more downloads are allowed to start.
	HttpTransferMaxConcurrentDownloads uint64
	// The period between checking if downloads have stalled.
	HttpTransferStallCheckPeriod Duration
	// The time that can elapse before a download is considered stalled (and
	// another concurrent download is allowed to start).
	HttpTransferStallTimeout Duration

	// The libp2p peer id used by booster-bitswap.
	// Run 'booster-bitswap init' to get the peer id.
	// When BitswapPeerID is not empty boostd will:
	// - listen on bitswap protocols on boostd's own peer id and proxy
	//   requests to booster-bitswap
	// - advertise boostd's peer id in bitswap records to the content indexer
	//   (bitswap clients connect to boostd, which proxies the requests to
	//   booster-bitswap)
	// - list bitswap as an available transport on the retrieval transport protocol
	BitswapPeerID string

	// Public multiaddresses for booster-bitswap.
	// If empty
	// - booster-bitswap is assumed to be running privately
	// - boostd acts as a proxy: it listens on bitswap protocols on boostd's own
	//   peer id and forwards them to booster-bitswap
	// If public addresses are set
	// - boostd announces the booster-bitswap peer id to the indexer as an
	//   extended provider
	// - clients make connections directly to the booster-bitswap process
	//   (boostd does not act as a proxy)
	BitswapPublicAddresses []string

	// If operating in public mode, in order to announce booster-bitswap as an extended provider, this value must point to a
	// a file containing the booster-bitswap peer id's private key. Can be left blank when operating with protocol proxy.
	BitswapPrivKeyFile string

	// The deal logs older than DealLogDurationDays are deleted from the logsDB
	// to keep the size of logsDB in check. Set the value as "0" to disable log cleanup
	DealLogDurationDays int

	// The sealing pipeline status is cached by Boost if deal filters are enabled to avoid constant call to
	// lotus-miner API. SealingPipelineCacheTimeout defines cache timeout value in seconds. Default is 30 seconds.
	// Any value less than 0 will result in use of default
	SealingPipelineCacheTimeout Duration
}

type ContractDealsConfig struct {
	// Whether to enable chain monitoring in order to accept contract deals
	Enabled bool

	// Allowlist for contracts that this SP should accept deals from
	AllowlistContracts []string

	// From address for eth_ state call
	From string
}

type FeeConfig struct {
	// The maximum fee to pay when sending the PublishStorageDeals message
	MaxPublishDealsFee types.FIL
	// The maximum fee to pay when sending the AddBalance message (used by legacy markets)
	MaxMarketBalanceAddFee types.FIL
}

func (c *FeeConfig) Legacy() lotus_config.MinerFeeConfig {
	return lotus_config.MinerFeeConfig{
		MaxPublishDealsFee:     c.MaxPublishDealsFee,
		MaxMarketBalanceAddFee: c.MaxMarketBalanceAddFee,
	}
}

type StorageConfig struct {
	// The maximum number of concurrent fetch operations to the storage subsystem
	ParallelFetchLimit int
<<<<<<< HEAD
}

type LocalIndexDirectoryCouchbaseBucketConfig struct {
	// Bucket setting RAMQuotaMB
	RAMQuotaMB uint64
}

type LocalIndexDirectoryCouchbaseConfig struct {
	// The couchbase connect string eg "couchbase://127.0.0.1"
	// If empty, a leveldb database is used instead.
	ConnectString           string
	Username                string
	Password                string
	PieceMetadataBucket     LocalIndexDirectoryCouchbaseBucketConfig
	MultihashToPiecesBucket LocalIndexDirectoryCouchbaseBucketConfig
	PieceOffsetsBucket      LocalIndexDirectoryCouchbaseBucketConfig
}

type LocalIndexDirectoryConfig struct {
	Couchbase LocalIndexDirectoryCouchbaseConfig
	// The maximum number of add index operations allowed to execute in parallel.
	// The add index operation is executed when a new deal is created - it fetches
	// the piece from the sealing subsystem, creates an index of where each block
	// is in the piece, and adds the index to the local index directory.
	ParallelAddIndexLimit int
	// The port that the embedded local index directory data service runs on.
	// Set this value to zero to disable the embedded local index directory data service
	// (in that case the local index directory data service must be running externally)
	EmbeddedServicePort uint64
	// The connect string for the local index directory data service RPC API eg "http://localhost:8042"
	// Set this value to "" if the local index directory data service is embedded.
	ServiceApiInfo string
=======
	// How frequently Boost should refresh the state of sectors with Lotus. (default: 1hour)
	// When run, Boost will trigger a storage redeclare on the miner in addition to a storage list.
	// This ensures that index metadata for sectors reflects their status (removed, unsealed, etc).
	StorageListRefreshDuration Duration
	// Whether or not Boost should have lotus redeclare its storage list (default: true).
	// Disable this if you wish to manually handle the refresh. If manually managing the redeclare
	// and it is not triggered, retrieval quality for users will be impacted.
	RedeclareOnStorageListRefresh bool
>>>>>>> 6b246d27
}<|MERGE_RESOLUTION|>--- conflicted
+++ resolved
@@ -290,7 +290,14 @@
 type StorageConfig struct {
 	// The maximum number of concurrent fetch operations to the storage subsystem
 	ParallelFetchLimit int
-<<<<<<< HEAD
+	// How frequently Boost should refresh the state of sectors with Lotus. (default: 1hour)
+	// When run, Boost will trigger a storage redeclare on the miner in addition to a storage list.
+	// This ensures that index metadata for sectors reflects their status (removed, unsealed, etc).
+	StorageListRefreshDuration Duration
+	// Whether or not Boost should have lotus redeclare its storage list (default: true).
+	// Disable this if you wish to manually handle the refresh. If manually managing the redeclare
+	// and it is not triggered, retrieval quality for users will be impacted.
+	RedeclareOnStorageListRefresh bool
 }
 
 type LocalIndexDirectoryCouchbaseBucketConfig struct {
@@ -323,14 +330,4 @@
 	// The connect string for the local index directory data service RPC API eg "http://localhost:8042"
 	// Set this value to "" if the local index directory data service is embedded.
 	ServiceApiInfo string
-=======
-	// How frequently Boost should refresh the state of sectors with Lotus. (default: 1hour)
-	// When run, Boost will trigger a storage redeclare on the miner in addition to a storage list.
-	// This ensures that index metadata for sectors reflects their status (removed, unsealed, etc).
-	StorageListRefreshDuration Duration
-	// Whether or not Boost should have lotus redeclare its storage list (default: true).
-	// Disable this if you wish to manually handle the refresh. If manually managing the redeclare
-	// and it is not triggered, retrieval quality for users will be impacted.
-	RedeclareOnStorageListRefresh bool
->>>>>>> 6b246d27
 }