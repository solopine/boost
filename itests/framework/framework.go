package framework

import (
	"context"
	"encoding/json"
	"errors"
	"fmt"
	"math/rand"
	"os"
	"path"
	"sync"
	"testing"
	"time"

	gfm_storagemarket "github.com/filecoin-project/boost-gfm/storagemarket"
	"github.com/filecoin-project/boost-gfm/storagemarket/impl/storedask"
	"github.com/filecoin-project/boost/api"
	boostclient "github.com/filecoin-project/boost/client"
	"github.com/filecoin-project/boost/node"
	"github.com/filecoin-project/boost/node/config"
	"github.com/filecoin-project/boost/node/modules/dtypes"
	"github.com/filecoin-project/boost/node/repo"
	"github.com/filecoin-project/boost/storagemarket"
	"github.com/filecoin-project/boost/storagemarket/types"
	"github.com/filecoin-project/boost/storagemarket/types/dealcheckpoints"
	types2 "github.com/filecoin-project/boost/transport/types"
	"github.com/filecoin-project/go-address"
	cborutil "github.com/filecoin-project/go-cbor-util"
	lotus_gfm_retrievalmarket "github.com/filecoin-project/go-fil-markets/retrievalmarket"
	lotus_gfm_storagemarket "github.com/filecoin-project/go-fil-markets/storagemarket"
	"github.com/filecoin-project/go-state-types/abi"
	"github.com/filecoin-project/go-state-types/big"
	"github.com/filecoin-project/go-state-types/builtin"
	"github.com/filecoin-project/go-state-types/builtin/v9/market"
	minertypes "github.com/filecoin-project/go-state-types/builtin/v9/miner"
	"github.com/filecoin-project/go-state-types/exitcode"
	lapi "github.com/filecoin-project/lotus/api"
	"github.com/filecoin-project/lotus/api/v1api"
	lbuild "github.com/filecoin-project/lotus/build"
	"github.com/filecoin-project/lotus/chain/actors"
	chaintypes "github.com/filecoin-project/lotus/chain/types"
	ltypes "github.com/filecoin-project/lotus/chain/types"
	"github.com/filecoin-project/lotus/gateway"
	"github.com/filecoin-project/lotus/itests/kit"
	lnode "github.com/filecoin-project/lotus/node"
	lotus_config "github.com/filecoin-project/lotus/node/config"
	"github.com/filecoin-project/lotus/node/modules"
	lotus_dtypes "github.com/filecoin-project/lotus/node/modules/dtypes"
	"github.com/filecoin-project/lotus/node/modules/lp2p"
	lotus_repo "github.com/filecoin-project/lotus/node/repo"
	"github.com/filecoin-project/lotus/storage/ctladdr"
	"github.com/filecoin-project/lotus/storage/pipeline/sealiface"
	"github.com/filecoin-project/lotus/storage/sealer/storiface"
	"github.com/google/uuid"
	"github.com/ipfs/boxo/files"
	dag "github.com/ipfs/boxo/ipld/merkledag"
	dstest "github.com/ipfs/boxo/ipld/merkledag/test"
	unixfile "github.com/ipfs/boxo/ipld/unixfs/file"
	blocks "github.com/ipfs/go-block-format"
	"github.com/ipfs/go-cid"
	"github.com/ipfs/go-datastore"
	ipldcbor "github.com/ipfs/go-ipld-cbor"
	ipldformat "github.com/ipfs/go-ipld-format"
	logging "github.com/ipfs/go-log/v2"
	"github.com/ipld/go-car"
	"github.com/ipld/go-ipld-prime"
	"github.com/ipld/go-ipld-prime/codec/dagjson"
	"github.com/ipld/go-ipld-prime/datamodel"
	"github.com/ipld/go-ipld-prime/traversal/selector"
	"github.com/libp2p/go-libp2p"
	"github.com/libp2p/go-libp2p/core/host"
	"github.com/multiformats/go-multihash"
	"github.com/stretchr/testify/require"
	"golang.org/x/sync/errgroup"
)

var Log = logging.Logger("boosttest")

type TestFrameworkConfig struct {
	Ensemble        *kit.Ensemble
	EnableLegacy    bool
	MaxStagingBytes int64
}

type TestFramework struct {
	ctx    context.Context
	Stop   func()
	config *TestFrameworkConfig

	HomeDir       string
	Client        *boostclient.StorageClient
	Boost         api.Boost
	FullNode      *kit.TestFullNode
	LotusMiner    *kit.TestMiner
	ClientAddr    address.Address
	MinerAddr     address.Address
	DefaultWallet address.Address
}

type FrameworkOpts func(pc *TestFrameworkConfig)

func EnableLegacyDeals(enable bool) FrameworkOpts {
	return func(tmc *TestFrameworkConfig) {
		tmc.EnableLegacy = enable
	}
}

func SetMaxStagingBytes(max int64) FrameworkOpts {
	return func(tmc *TestFrameworkConfig) {
		tmc.MaxStagingBytes = max
	}
}

func WithEnsemble(e *kit.Ensemble) FrameworkOpts {
	return func(tmc *TestFrameworkConfig) {
		tmc.Ensemble = e
	}
}

func NewTestFramework(ctx context.Context, t *testing.T, opts ...FrameworkOpts) *TestFramework {
	fmc := &TestFrameworkConfig{}
	for _, opt := range opts {
		opt(fmc)
	}

	fullNode, miner := FullNodeAndMiner(t, fmc.Ensemble)
	return &TestFramework{
		ctx:        ctx,
		config:     fmc,
		HomeDir:    t.TempDir(),
		FullNode:   fullNode,
		LotusMiner: miner,
	}
}

func FullNodeAndMiner(t *testing.T, ensemble *kit.Ensemble) (*kit.TestFullNode, *kit.TestMiner) {
	// Set up a full node and a miner (without markets)
	var fullNode kit.TestFullNode
	var miner kit.TestMiner

	// 8MiB sectors
	secSizeOpt := kit.SectorSize(8 << 20)
	minerOpts := []kit.NodeOpt{
		kit.WithSubsystems(kit.SSealing, kit.SSectorStorage, kit.SMining),
		kit.DisableLibp2p(),
		kit.ThroughRPC(),
		secSizeOpt,
		kit.ConstructorOpts(lnode.Options(
			lnode.Override(new(lotus_dtypes.GetSealingConfigFunc), func() (lotus_dtypes.GetSealingConfigFunc, error) {
				return func() (sealiface.Config, error) {
					cfg := lotus_config.DefaultStorageMiner()
					sc := modules.ToSealingConfig(cfg.Dealmaking, cfg.Sealing)
					sc.MaxWaitDealsSectors = 2
					sc.MaxSealingSectors = 1
					sc.MaxSealingSectorsForDeals = 3
					sc.AlwaysKeepUnsealedCopy = true
					sc.WaitDealsDelay = time.Hour
					sc.AggregateCommits = false

					return sc, nil
				}, nil
			}),
		)),
	}
	fnOpts := []kit.NodeOpt{
		kit.ConstructorOpts(
			lnode.Override(new(lp2p.RawHost), func() (host.Host, error) {
				return libp2p.New(libp2p.DefaultTransports)
			}),
		),
		kit.ThroughRPC(),
		secSizeOpt,
	}

	defaultEnsemble := ensemble == nil
	if defaultEnsemble {
		eOpts := []kit.EnsembleOpt{
			//TODO: at the moment we are not mocking proofs
			//maybe enable this in the future to speed up tests further

			//kit.MockProofs(),
		}
		ensemble = kit.NewEnsemble(t, eOpts...)
	}

	ensemble.FullNode(&fullNode, fnOpts...).Miner(&miner, &fullNode, minerOpts...)
	if defaultEnsemble {
		ensemble.Start()
		blockTime := 100 * time.Millisecond
		ensemble.BeginMining(blockTime)
	}

	return &fullNode, &miner
}

type ConfigOpt func(cfg *config.Boost)

func WithMaxStagingDealsBytes(maxBytes int64) ConfigOpt {
	return func(cfg *config.Boost) {
		cfg.Dealmaking.MaxStagingDealsBytes = maxBytes
	}
}

func (f *TestFramework) Start(opts ...ConfigOpt) error {
	lapi.RunningNodeType = lapi.NodeMiner

	fullnodeApi := f.FullNode

	// Make sure that default wallet has been setup successfully
	defaultWallet, err := fullnodeApi.WalletDefaultAddress(f.ctx)
	if err != nil {
		return err
	}

	f.DefaultWallet = defaultWallet

	bal, err := fullnodeApi.WalletBalance(f.ctx, defaultWallet)
	if err != nil {
		return err
	}

	Log.Infof("default wallet %s has %d attoFIL", defaultWallet, bal)

	// Create a wallet for the client with some funds
	var wg sync.WaitGroup
	wg.Add(1)
	var clientAddr address.Address
	go func() {
		Log.Info("Creating client wallet")

		clientAddr, _ = fullnodeApi.WalletNew(f.ctx, chaintypes.KTBLS)

		amt := abi.NewTokenAmount(1e18)
		_ = sendFunds(f.ctx, fullnodeApi, clientAddr, amt)
		Log.Infof("Created client wallet %s with %d attoFil", clientAddr, amt)
		wg.Done()
	}()

	// Create wallets for publish storage deals and deal collateral with
	// some funds
	wg.Add(2)
	var psdWalletAddr address.Address
	var dealCollatAddr address.Address
	go func() {
		Log.Info("Creating publish storage deals wallet")
		psdWalletAddr, _ = fullnodeApi.WalletNew(f.ctx, chaintypes.KTBLS)

		amt := abi.NewTokenAmount(1e18)
		_ = sendFunds(f.ctx, fullnodeApi, psdWalletAddr, amt)
		Log.Infof("Created publish storage deals wallet %s with %d attoFil", psdWalletAddr, amt)
		wg.Done()
	}()
	go func() {
		Log.Info("Creating deal collateral wallet")
		dealCollatAddr, _ = fullnodeApi.WalletNew(f.ctx, chaintypes.KTBLS)

		amt := abi.NewTokenAmount(1e18)
		_ = sendFunds(f.ctx, fullnodeApi, dealCollatAddr, amt)
		Log.Infof("Created deal collateral wallet %s with %d attoFil", dealCollatAddr, amt)
		wg.Done()
	}()
	wg.Wait()

	f.ClientAddr = clientAddr

	f.Client, err = boostclient.NewStorageClient(f.ClientAddr, f.FullNode)
	if err != nil {
		return err
	}

	minerApi := f.LotusMiner

	minerAddr, err := minerApi.ActorAddress(f.ctx)
	if err != nil {
		return err
	}

	Log.Debugw("got miner actor addr", "addr", minerAddr)

	f.MinerAddr = minerAddr

	// Set the control address for the storage provider to be the publish
	// storage deals wallet
	_ = f.setControlAddress(psdWalletAddr)

	// Create an in-memory repo
	r := lotus_repo.NewMemory(nil)

	lr, err := r.Lock(repo.Boost)
	if err != nil {
		return err
	}

	// The in-memory repo implementation assumes that its being used to test
	// a miner, which has storage configuration.
	// Boost doesn't have storage configuration so clear the storage config.
	if err := lr.SetStorage(func(sc *storiface.StorageConfig) {
		sc.StoragePaths = nil
	}); err != nil {
		return fmt.Errorf("set storage config: %w", err)
	}

	// Set up the datastore
	ds, err := lr.Datastore(f.ctx, "/metadata")
	if err != nil {
		return err
	}

	// Set the miner address in the datastore
	err = ds.Put(f.ctx, datastore.NewKey("miner-address"), minerAddr.Bytes())
	if err != nil {
		return err
	}

	// Set some config values on the repo
	c, err := lr.Config()
	if err != nil {
		return err
	}

	apiInfo, err := f.LotusMinerApiInfo()
	if err != nil {
		return err
	}
	Log.Debugf("miner API info: %s", apiInfo)

	cfg, ok := c.(*config.Boost)
	if !ok {
		return fmt.Errorf("invalid config from repo, got: %T", c)
	}
	cfg.SectorIndexApiInfo = apiInfo
	cfg.SealerApiInfo = apiInfo
	cfg.Wallets.Miner = minerAddr.String()
	cfg.Wallets.PublishStorageDeals = psdWalletAddr.String()
	cfg.Wallets.DealCollateral = dealCollatAddr.String()
	cfg.LotusDealmaking.MaxDealsPerPublishMsg = 1
	cfg.LotusDealmaking.PublishMsgPeriod = lotus_config.Duration(0)
	val, err := ltypes.ParseFIL("0.1 FIL")
	if err != nil {
		return err
	}
	cfg.LotusFees.MaxPublishDealsFee = val

	cfg.Dealmaking.RemoteCommp = true
	// No transfers will start until the first stall check period has elapsed
	cfg.Dealmaking.HttpTransferStallCheckPeriod = config.Duration(100 * time.Millisecond)
	cfg.Storage.ParallelFetchLimit = 10
	if f.config.EnableLegacy {
		cfg.Dealmaking.EnableLegacyStorageDeals = true
	}

	for _, o := range opts {
		o(cfg)
	}

	if f.config.MaxStagingBytes > 0 {
		cfg.Dealmaking.MaxStagingDealsBytes = f.config.MaxStagingBytes
	} else {
		cfg.Dealmaking.MaxStagingDealsBytes = 4000000 // 4 MB
	}

	cfg.Dealmaking.ExpectedSealDuration = 10

	// Enable LID with leveldb
	cfg.LocalIndexDirectory.Leveldb.Enabled = true

	err = lr.SetConfig(func(raw interface{}) {
		rcfg := raw.(*config.Boost)
		*rcfg = *cfg
	})
	if err != nil {
		return err
	}

	err = lr.Close()
	if err != nil {
		return err
	}

	shutdownChan := make(chan struct{})

	// Create Boost API
	stop, err := node.New(f.ctx,
		node.BoostAPI(&f.Boost),
		node.Override(new(dtypes.ShutdownChan), shutdownChan),
		node.Base(),
		node.Repo(r),
		node.Override(new(v1api.FullNode), fullnodeApi),
		node.Override(new(*gateway.EthSubHandler), fullnodeApi.EthSubRouter),

		node.Override(new(*ctladdr.AddressSelector), modules.AddressSelector(&lotus_config.MinerAddressConfig{
			DealPublishControl: []string{
				psdWalletAddr.String(),
			},
			DisableOwnerFallback:  true,
			DisableWorkerFallback: true,
		})),

		// Reduce publish storage deals message confidence to 1 epoch so we
		// don't wait so long for publish confirmation
		node.Override(new(*storagemarket.ChainDealManager), func(a v1api.FullNode) *storagemarket.ChainDealManager {
			cdmCfg := storagemarket.ChainDealManagerCfg{PublishDealsConfidence: 1}
			return storagemarket.NewChainDealManager(a, cdmCfg)
		}),
	)
	if err != nil {
		return err
	}

	// Instantiate the boost service JSON RPC handler.
	handler, err := node.BoostHandler(f.Boost, true)
	if err != nil {
		return err
	}

	Log.Debug("getting API endpoint of boost node")

	endpoint, err := r.APIEndpoint()
	if err != nil {
		return err
	}

	Log.Debugw("json rpc server listening", "endpoint", endpoint)

	// Serve the RPC.
	rpcStopper, err := node.ServeRPC(handler, "boost", endpoint)
	if err != nil {
		return err
	}

	// Add boost libp2p address to boost client peer store so the client knows
	// how to connect to boost
	boostAddrs, err := f.Boost.NetAddrsListen(f.ctx)
	if err != nil {
		return err
	}
	f.Client.PeerStore.AddAddrs(boostAddrs.ID, boostAddrs.Addrs, time.Hour)

	// Connect full node to boost so that full node can make legacy deals
	// with boost
	err = f.FullNode.NetConnect(f.ctx, boostAddrs)
	if err != nil {
		return fmt.Errorf("unable to connect full node to boost: %w", err)
	}

	// Set boost libp2p address on chain
	Log.Debugw("setting peer id on chain", "peer id", boostAddrs.ID)
	params, err := actors.SerializeParams(&minertypes.ChangePeerIDParams{NewID: abi.PeerID(boostAddrs.ID)})
	if err != nil {
		return err
	}

	minerInfo, err := fullnodeApi.StateMinerInfo(f.ctx, minerAddr, ltypes.EmptyTSK)
	if err != nil {
		return err
	}

	msg := &ltypes.Message{
		To:     minerAddr,
		From:   minerInfo.Owner,
		Method: builtin.MethodsMiner.ChangePeerID,
		Params: params,
		Value:  ltypes.NewInt(0),
	}

	signed, err := fullnodeApi.MpoolPushMessage(f.ctx, msg, nil)
	if err != nil {
		return err
	}

	Log.Debugw("waiting for set peer id message to land on chain")
	mw, err := fullnodeApi.StateWaitMsg(f.ctx, signed.Cid(), 1, api.LookbackNoLimit, true)
	if err != nil {
		return err
	}
	if exitcode.Ok != mw.Receipt.ExitCode {
		return errors.New("expected mw.Receipt.ExitCode to be OK")
	}

	Log.Debugw("test framework setup complete")

	// Monitor for shutdown.
	finishCh := node.MonitorShutdown(shutdownChan,
		node.ShutdownHandler{Component: "rpc server", StopFunc: rpcStopper},
		node.ShutdownHandler{Component: "boost", StopFunc: stop},
	)

	f.Stop = func() {
		shutdownCtx, cancel := context.WithTimeout(f.ctx, 2*time.Second)
		defer cancel()
		shutdownChan <- struct{}{}
		_ = stop(shutdownCtx)
		<-finishCh
	}

	return nil
}

func (f *TestFramework) LotusMinerApiInfo() (string, error) {
	token, err := f.LotusMiner.AuthNew(f.ctx, api.AllPermissions)
	if err != nil {
		return "", err
	}

	return fmt.Sprintf("%s:%s", token, f.LotusMiner.ListenAddr), nil
}

func (f *TestFramework) LotusFullNodeApiInfo() (string, error) {
	token, err := f.FullNode.AuthNew(f.ctx, api.AllPermissions)
	if err != nil {
		return "", err
	}
	return fmt.Sprintf("%s:%s", token, f.FullNode.ListenAddr), nil
}

// Add funds escrow in StorageMarketActor for both client and provider
func (f *TestFramework) AddClientProviderBalance(bal abi.TokenAmount) error {
	var errgp errgroup.Group
	errgp.Go(func() error {
		Log.Infof("adding client balance %d to Storage Market Actor", bal)
		mcid, err := f.FullNode.MarketAddBalance(f.ctx, f.ClientAddr, f.ClientAddr, bal)
		if err != nil {
			return fmt.Errorf("adding client balance to Storage Market Actor: %w", err)
		}
		return f.WaitMsg(mcid)
	})
	errgp.Go(func() error {
		mi, err := f.FullNode.StateMinerInfo(f.ctx, f.MinerAddr, chaintypes.EmptyTSK)
		if err != nil {
			return err
		}

		Log.Infof("adding provider balance %d to Storage Market Actor", bal)
		mcid, err := f.FullNode.MarketAddBalance(f.ctx, mi.Owner, f.MinerAddr, bal)
		if err != nil {
			return fmt.Errorf("adding provider balance to Storage Market Actor: %w", err)
		}
		return f.WaitMsg(mcid)
	})
	err := errgp.Wait()
	if err != nil {
		return err
	}

	Log.Info("done adding balance requirements")
	return nil
}

func (f *TestFramework) WaitForDealAddedToSector(dealUuid uuid.UUID) error {
	publishCtx, cancel := context.WithTimeout(f.ctx, 300*time.Second)
	defer cancel()
	peerID, err := f.Boost.ID(f.ctx)
	if err != nil {
		return err
	}

	for {
		resp, err := f.Client.DealStatus(f.ctx, peerID, dealUuid)
		if err != nil && !errors.Is(err, storagemarket.ErrDealNotFound) {
			return fmt.Errorf("error getting status: %s", err.Error())
		}

		if err == nil && resp.Error == "" {
			Log.Infof("deal state: %s", resp.DealStatus.Status)
			switch {
			case resp.DealStatus.Status == dealcheckpoints.Complete.String():
				if resp.DealStatus.Error != "" {
					return fmt.Errorf("Deal Error: %s", resp.DealStatus.Error)
				}
				return nil
			case resp.DealStatus.Status == dealcheckpoints.IndexedAndAnnounced.String():
				return nil
			}
		}

		select {
		case <-publishCtx.Done():
			return fmt.Errorf("timed out waiting for deal to be added to a sector")
		case <-time.After(time.Second):
		}
	}
}

type DealResult struct {
	DealParams types.DealParams
	Result     *api.ProviderDealRejectionInfo
}

func (f *TestFramework) MakeDummyDeal(dealUuid uuid.UUID, carFilepath string, rootCid cid.Cid, url string, isOffline bool) (*DealResult, error) {
	cidAndSize, err := storagemarket.GenerateCommPLocally(carFilepath)
	if err != nil {
		return nil, err
	}

	head, err := f.FullNode.ChainHead(f.ctx)
	if err != nil {
		return nil, fmt.Errorf("getting chain head: %w", err)
	}
	startEpoch := head.Height() + abi.ChainEpoch(2000)
	l, err := market.NewLabelFromString(rootCid.String())
	if err != nil {
		return nil, err
	}
	price := big.Div(big.Mul(storedask.DefaultPrice, abi.NewTokenAmount(int64(cidAndSize.Size))), abi.NewTokenAmount(1<<30))
	proposal := market.DealProposal{
		PieceCID:             cidAndSize.PieceCID,
		PieceSize:            cidAndSize.Size,
		VerifiedDeal:         false,
		Client:               f.ClientAddr,
		Provider:             f.MinerAddr,
		Label:                l,
		StartEpoch:           startEpoch,
		EndEpoch:             startEpoch + market.DealMinDuration,
<<<<<<< HEAD
		StoragePricePerEpoch: abi.NewTokenAmount(200000000),
=======
		StoragePricePerEpoch: price,
>>>>>>> 1622d0ce
		ProviderCollateral:   abi.NewTokenAmount(0),
		ClientCollateral:     abi.NewTokenAmount(0),
	}

	signedProposal, err := f.signProposal(f.ClientAddr, &proposal)
	if err != nil {
		return nil, err
	}

	Log.Debugf("Client balance requirement for deal: %d attoFil", proposal.ClientBalanceRequirement())
	Log.Debugf("Provider balance requirement for deal: %d attoFil", proposal.ProviderBalanceRequirement())

	// Save the path to the CAR file as a transfer parameter
	transferParams := &types2.HttpRequest{URL: url}
	transferParamsJSON, err := json.Marshal(transferParams)
	if err != nil {
		return nil, err
	}

	peerID, err := f.Boost.ID(f.ctx)
	if err != nil {
		return nil, err
	}

	carFileinfo, err := os.Stat(carFilepath)
	if err != nil {
		return nil, err
	}

	dealParams := types.DealParams{
		DealUUID:           dealUuid,
		ClientDealProposal: *signedProposal,
		IsOffline:          isOffline,
		DealDataRoot:       rootCid,
		Transfer: types.Transfer{
			Type:   "http",
			Params: transferParamsJSON,
			Size:   uint64(carFileinfo.Size()),
		},
		RemoveUnsealedCopy: false,
		SkipIPNIAnnounce:   false,
	}

	res, err := f.Client.StorageDeal(f.ctx, dealParams, peerID)
	return &DealResult{
		DealParams: dealParams,
		Result:     res,
	}, err
}

func (f *TestFramework) signProposal(addr address.Address, proposal *market.DealProposal) (*market.ClientDealProposal, error) {
	buf, err := cborutil.Dump(proposal)
	if err != nil {
		return nil, err
	}

	sig, err := f.FullNode.WalletSign(f.ctx, addr, buf)
	if err != nil {
		return nil, err
	}

	return &market.ClientDealProposal{
		Proposal:        *proposal,
		ClientSignature: *sig,
	}, nil
}

func (f *TestFramework) DefaultMarketsV1DealParams() lapi.StartDealParams {
	return lapi.StartDealParams{
		Data:              &lotus_gfm_storagemarket.DataRef{TransferType: gfm_storagemarket.TTGraphsync},
		EpochPrice:        ltypes.NewInt(62500000), // minimum asking price
		MinBlocksDuration: uint64(lbuild.MinDealDuration),
		Miner:             f.MinerAddr,
		Wallet:            f.DefaultWallet,
		DealStartEpoch:    35000,
		FastRetrieval:     true,
	}
}

func sendFunds(ctx context.Context, sender lapi.FullNode, recipient address.Address, amount abi.TokenAmount) error {
	senderAddr, err := sender.WalletDefaultAddress(ctx)
	if err != nil {
		return err
	}

	msg := &chaintypes.Message{
		From:  senderAddr,
		To:    recipient,
		Value: amount,
	}

	sm, err := sender.MpoolPushMessage(ctx, msg, nil)
	if err != nil {
		return err
	}

	_, err = sender.StateWaitMsg(ctx, sm.Cid(), 1, 1e10, true)
	return err
}

func (f *TestFramework) setControlAddress(psdAddr address.Address) error {
	mi, err := f.FullNode.StateMinerInfo(f.ctx, f.MinerAddr, chaintypes.EmptyTSK)
	if err != nil {
		return err
	}

	cwp := &minertypes.ChangeWorkerAddressParams{
		NewWorker:       mi.Worker,
		NewControlAddrs: []address.Address{psdAddr},
	}
	sp, err := actors.SerializeParams(cwp)
	if err != nil {
		return err
	}

	smsg, err := f.FullNode.MpoolPushMessage(f.ctx, &chaintypes.Message{
		From:   mi.Owner,
		To:     f.MinerAddr,
		Method: builtin.MethodsMiner.ChangeWorkerAddress,

		Value:  big.Zero(),
		Params: sp,
	}, nil)
	if err != nil {
		return err
	}

	err = f.WaitMsg(smsg.Cid())
	if err != nil {
		return err
	}
	return nil
}

func (f *TestFramework) WaitMsg(mcid cid.Cid) error {
	_, err := f.FullNode.StateWaitMsg(f.ctx, mcid, 1, 1e10, true)
	return err
}

func (f *TestFramework) WaitDealSealed(ctx context.Context, deal *cid.Cid) error {
	for {
		di, err := f.FullNode.ClientGetDealInfo(ctx, *deal)
		if err != nil {
			return err
		}

		switch di.State {
		case gfm_storagemarket.StorageDealAwaitingPreCommit, gfm_storagemarket.StorageDealSealing:
		case gfm_storagemarket.StorageDealProposalRejected:
			return errors.New("deal rejected")
		case gfm_storagemarket.StorageDealFailing:
			return errors.New("deal failed")
		case gfm_storagemarket.StorageDealError:
			return fmt.Errorf("deal errored: %s", di.Message)
		case gfm_storagemarket.StorageDealActive:
			return nil
		}

		time.Sleep(2 * time.Second)
	}
}

func (f *TestFramework) Retrieve(ctx context.Context, t *testing.T, deal *cid.Cid, root cid.Cid, extractCar bool, selectorNode datamodel.Node) string {
	// perform retrieval.
	info, err := f.FullNode.ClientGetDealInfo(ctx, *deal)
	require.NoError(t, err)

	offers, err := f.FullNode.ClientFindData(ctx, root, &info.PieceCID)
	require.NoError(t, err)
	require.NotEmpty(t, offers, "no offers")

	return f.retrieve(ctx, t, offers[0], extractCar, selectorNode)
}

func (f *TestFramework) ExtractFileFromCAR(ctx context.Context, t *testing.T, file *os.File) string {
	bserv := dstest.Bserv()
	ch, err := car.LoadCar(ctx, bserv.Blockstore(), file)
	require.NoError(t, err)

	var b blocks.Block
	if ch.Roots[0].Prefix().MhType == multihash.IDENTITY {
		mh, err := multihash.Decode(ch.Roots[0].Hash())
		require.NoError(t, err)
		b, err = blocks.NewBlockWithCid(mh.Digest, ch.Roots[0])
		require.NoError(t, err)
	} else {
		b, err = bserv.GetBlock(ctx, ch.Roots[0])
		require.NoError(t, err)
	}

	reg := ipldformat.Registry{}
	reg.Register(cid.DagProtobuf, dag.DecodeProtobufBlock)
	reg.Register(cid.DagCBOR, ipldcbor.DecodeBlock)
	reg.Register(cid.Raw, dag.DecodeRawBlock)

	nd, err := reg.Decode(b)
	require.NoError(t, err)

	dserv := dag.NewDAGService(bserv)
	fil, err := unixfile.NewUnixfsFile(ctx, dserv, nd)
	require.NoError(t, err)

	tmpFile := path.Join(t.TempDir(), fmt.Sprintf("file-in-car-%d", rand.Uint32()))
	err = files.WriteTo(fil, tmpFile)
	require.NoError(t, err)

	return tmpFile
}

func (f *TestFramework) RetrieveDirect(ctx context.Context, t *testing.T, root cid.Cid, pieceCid *cid.Cid, extractCar bool, selectorNode datamodel.Node) string {
	offer, err := f.FullNode.ClientMinerQueryOffer(ctx, f.MinerAddr, root, pieceCid)
	require.NoError(t, err)

	return f.retrieve(ctx, t, offer, extractCar, selectorNode)
}

func (f *TestFramework) retrieve(ctx context.Context, t *testing.T, offer lapi.QueryOffer, extractCar bool, selectorNode datamodel.Node) string {
	p := path.Join(t.TempDir(), "ret-car-"+t.Name())
	err := os.MkdirAll(path.Dir(p), 0755)
	require.NoError(t, err)
	carFile, err := os.Create(p)
	require.NoError(t, err)

	defer carFile.Close() //nolint:errcheck

	caddr, err := f.FullNode.WalletDefaultAddress(ctx)
	require.NoError(t, err)

	updatesCtx, cancel := context.WithCancel(ctx)
	updates, err := f.FullNode.ClientGetRetrievalUpdates(updatesCtx)
	require.NoError(t, err)

	order := offer.Order(caddr)
	if selectorNode != nil {
		_, err := selector.CompileSelector(selectorNode)
		require.NoError(t, err)
		jsonSelector, err := ipld.Encode(selectorNode, dagjson.Encode)
		require.NoError(t, err)
		sel := lapi.Selector(jsonSelector)
		order.DataSelector = &sel
	}

	retrievalRes, err := f.FullNode.ClientRetrieve(ctx, order)
	require.NoError(t, err)
consumeEvents:
	for {
		var evt lapi.RetrievalInfo
		select {
		case <-updatesCtx.Done():
			t.Fatal("Retrieval Timed Out")
		case evt = <-updates:
			if evt.ID != retrievalRes.DealID {
				continue
			}
		}
		switch evt.Status {
		case lotus_gfm_retrievalmarket.DealStatusCompleted:
			break consumeEvents
		case lotus_gfm_retrievalmarket.DealStatusRejected:
			t.Fatalf("Retrieval Proposal Rejected: %s", evt.Message)
		case
			lotus_gfm_retrievalmarket.DealStatusDealNotFound,
			lotus_gfm_retrievalmarket.DealStatusErrored:
			t.Fatalf("Retrieval Error: %s", evt.Message)
		}
	}
	cancel()

	require.NoError(t, f.FullNode.ClientExport(ctx,
		lapi.ExportRef{
			Root:   offer.Root,
			DealID: retrievalRes.DealID,
		},
		lapi.FileRef{
			Path:  carFile.Name(),
			IsCAR: true,
		}))

	ret := carFile.Name()
	if extractCar {
		ret = f.ExtractFileFromCAR(ctx, t, carFile)
	}

	return ret
}<|MERGE_RESOLUTION|>--- conflicted
+++ resolved
@@ -611,11 +611,7 @@
 		Label:                l,
 		StartEpoch:           startEpoch,
 		EndEpoch:             startEpoch + market.DealMinDuration,
-<<<<<<< HEAD
-		StoragePricePerEpoch: abi.NewTokenAmount(200000000),
-=======
 		StoragePricePerEpoch: price,
->>>>>>> 1622d0ce
 		ProviderCollateral:   abi.NewTokenAmount(0),
 		ClientCollateral:     abi.NewTokenAmount(0),
 	}
