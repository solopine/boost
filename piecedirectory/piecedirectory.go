--- conflicted
+++ resolved
@@ -319,81 +319,6 @@
 		}
 	}
 
-	// Add mh => piece index to store: "which piece contains the multihash?"
-	// Add mh => offset index to store: "what is the offset of the multihash within the piece?"
-	log.Debugw("add index: store index in local index directory", "pieceCid", pieceCid, "records", len(recs))
-	if err := ps.store.AddIndex(ctx, pieceCid, recs, true); err != nil {
-		return fmt.Errorf("adding CAR index for piece %s: %w", pieceCid, err)
-	}
-
-	return nil
-}
-
-func parseRecordsFromCar(reader io.Reader) ([]model.Record, error) {
-	// Iterate over all the blocks in the piece to extract the index records
-	recs := make([]model.Record, 0)
-	opts := []carv2.Option{carv2.ZeroLengthSectionAsEOF(true)}
-	blockReader, err := carv2.NewBlockReader(reader, opts...)
-	if err != nil {
-		return nil, fmt.Errorf("getting block reader over piece: %w", err)
-	}
-
-	blockMetadata, err := blockReader.SkipNext()
-	for err == nil {
-		recs = append(recs, model.Record{
-			Cid: blockMetadata.Cid,
-			OffsetSize: model.OffsetSize{
-				Offset: blockMetadata.SourceOffset,
-				Size:   blockMetadata.Size,
-			},
-		})
-
-		blockMetadata, err = blockReader.SkipNext()
-	}
-	if !errors.Is(err, io.EOF) {
-		return nil, fmt.Errorf("generating index for piece: %w", err)
-	}
-	return recs, nil
-}
-
-<<<<<<< HEAD
-func parsePieceWithDataSegmentIndex(pieceCid cid.Cid, unpaddedSize int64, r types.SectionReader) ([]model.Record, error) {
-	ps := abi.UnpaddedPieceSize(unpaddedSize).Padded()
-	dsis := datasegment.DataSegmentIndexStartOffset(ps)
-	if _, err := r.Seek(int64(dsis), io.SeekStart); err != nil {
-		return nil, fmt.Errorf("could not seek to data segment index: %w", err)
-	}
-	dataSegments, err := datasegment.ParseDataSegmentIndex(r)
-	if err != nil {
-		return nil, fmt.Errorf("could not parse data segment index: %w", err)
-	}
-	segments, err := dataSegments.ValidEntries()
-	if err != nil {
-		return nil, fmt.Errorf("could not calculate valid entries: %w", err)
-	}
-	if len(segments) == 0 {
-		return nil, fmt.Errorf("no data segments found")
-	}
-
-	recs := make([]model.Record, 0)
-	for _, s := range segments {
-		segOffset := s.UnpaddedOffest()
-		segSize := s.UnpaddedLength()
-
-		lr := io.NewSectionReader(r, int64(segOffset), int64(segSize))
-		subRecs, err := parseRecordsFromCar(lr)
-		if err != nil {
-			// revisit when non-car files supported: one corrupt segment shouldn't translate into an error in other segments.
-			return nil, fmt.Errorf("could not parse data segment #%d at offset %d: %w", len(recs), segOffset, err)
-		}
-		for i := range subRecs {
-			subRecs[i].Offset += segOffset
-		}
-		recs = append(recs, subRecs...)
-	}
-
-	return recs, nil
-=======
 	if len(recs) == 0 {
 		log.Warnw("add index: generated index with 0 recs", "pieceCid", pieceCid)
 		return nil
@@ -430,7 +355,71 @@
 	}
 
 	return eg.Wait()
->>>>>>> 69030f68
+}
+
+func parseRecordsFromCar(reader io.Reader) ([]model.Record, error) {
+	// Iterate over all the blocks in the piece to extract the index records
+	recs := make([]model.Record, 0)
+	opts := []carv2.Option{carv2.ZeroLengthSectionAsEOF(true)}
+	blockReader, err := carv2.NewBlockReader(reader, opts...)
+	if err != nil {
+		return nil, fmt.Errorf("getting block reader over piece: %w", err)
+	}
+
+	blockMetadata, err := blockReader.SkipNext()
+	for err == nil {
+		recs = append(recs, model.Record{
+			Cid: blockMetadata.Cid,
+			OffsetSize: model.OffsetSize{
+				Offset: blockMetadata.SourceOffset,
+				Size:   blockMetadata.Size,
+			},
+		})
+
+		blockMetadata, err = blockReader.SkipNext()
+	}
+	if !errors.Is(err, io.EOF) {
+		return nil, fmt.Errorf("generating index for piece: %w", err)
+	}
+	return recs, nil
+}
+
+func parsePieceWithDataSegmentIndex(pieceCid cid.Cid, unpaddedSize int64, r types.SectionReader) ([]model.Record, error) {
+	ps := abi.UnpaddedPieceSize(unpaddedSize).Padded()
+	dsis := datasegment.DataSegmentIndexStartOffset(ps)
+	if _, err := r.Seek(int64(dsis), io.SeekStart); err != nil {
+		return nil, fmt.Errorf("could not seek to data segment index: %w", err)
+	}
+	dataSegments, err := datasegment.ParseDataSegmentIndex(r)
+	if err != nil {
+		return nil, fmt.Errorf("could not parse data segment index: %w", err)
+	}
+	segments, err := dataSegments.ValidEntries()
+	if err != nil {
+		return nil, fmt.Errorf("could not calculate valid entries: %w", err)
+	}
+	if len(segments) == 0 {
+		return nil, fmt.Errorf("no data segments found")
+	}
+	
+	recs := make([]model.Record, 0)
+	for _, s := range segments {
+		segOffset := s.UnpaddedOffest()
+		segSize := s.UnpaddedLength()
+
+		lr := io.NewSectionReader(r, int64(segOffset), int64(segSize))
+		subRecs, err := parseRecordsFromCar(lr)
+		if err != nil {
+			// revisit when non-car files supported: one corrupt segment shouldn't translate into an error in other segments.
+			return nil, fmt.Errorf("could not parse data segment #%d at offset %d: %w", len(recs), segOffset, err)
+		}
+		for i := range subRecs {
+			subRecs[i].Offset += segOffset
+		}
+		recs = append(recs, subRecs...)
+	}
+
+	return recs, nil
 }
 
 // BuildIndexForPiece builds indexes for a given piece CID. The piece must contain a valid deal
@@ -860,7 +849,7 @@
 		bsR = carutil.NewMultiReaderAt(
 			bytes.NewReader(headerBuf.Bytes()),        // payload (CARv1) header
 			bytes.NewReader(make([]byte, dataOffset)), // padding to account for the CARv2 wrapper
-			sectionReader, // payload (CARv1) data
+			sectionReader,                             // payload (CARv1) data
 		)
 	} else {
 		bsR = reader
