--- conflicted
+++ resolved
@@ -2,11 +2,7 @@
 
 var CurrentCommit string
 
-<<<<<<< HEAD
-const BuildVersion = "1.7.3-rc3"
-=======
 const BuildVersion = "1.7.3"
->>>>>>> 188d5f0a
 
 func UserVersion() string {
 	return BuildVersion + CurrentCommit
